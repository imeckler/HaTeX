{-# LANGUAGE OverloadedStrings #-}

-- | \AMSMath\ support. Also numeric instances ('Num', 'Fractional' and 'Floating') for 'LaTeX' and 'LaTeXT'.
module Text.LaTeX.Packages.AMSMath
 ( -- * AMSMath package
   amsmath
   -- * Math Environments
 , math, mathDisplay
 , equation , equation_
 , align , align_
   -- ** Referencing
 , eqref , nonumber
   -- * Symbols and utilities
   -- | The unicode approximations do, of course, not reliably represent how
   --   LaTeX renders these symbols.
   
   -- ** Brackets / delimiters
 , autoParens
 , autoSquareBrackets, autoBraces, autoAngleBrackets
 , autoBrackets
 
 , langle , rangle
 , lfloor , rfloor
 , lceil , rceil 
 , dblPipe
   -- ** Superscript and subscript
 , (^:) , (!:)
   -- ** Function symbols
   -- | Some symbols are preceded with /t/ to be distinguished from
   --   predefined Haskell entities (like 'sin' and 'cos').
 , tsin , arcsin
 , tcos , arccos
 , ttan , arctan
 , cot , arccot
 , tsinh , tcosh , ttanh , coth
 , sec , csc
 , texp
 , tlog , ln
 , tsqrt
   -- ** Operator symbols
   -- *** Arithmetic
 , pm , mp
 , cdot , times , div_
 , frac
 , (*:) , star
 , circ , bullet
   -- *** Comparison
 , (=:) , (/=:)
 , (<:) , (<=:)
 , (>:) , (>=:)
 , ll , gg
 , equiv
 , propto
   -- *** Sets
 , in_ , ni , notin
 , subset , supset
 , cap , cup
 , setminus
   -- *** Misc operators
 , vee , wedge
 , oplus , ominus , otimes
 , oslash , odot
 
   -- ** Greek alphabet
   -- | Functions of greek alphabet symbols.
   --
   --   Uppercase versions are suffixed with @u@.
   --   Variants are prefixed with @var@.
   --   The function 'pi_' is ended by an underscore symbol to
   --   distinguish it from the 'pi' Prelude function.
 , alpha    , beta       , gamma
 , gammau   , delta      , deltau
 , epsilon  , varepsilon , zeta
 , eta      , theta      , vartheta , thetau
 , iota     , kappa      , lambda
 , lambdau  , mu         , nu
 , xi       , xiu        , pi_
 , varpi    , piu        , rho
 , varrho   , sigma      , varsigma
 , sigmau   , tau        , upsilon
 , upsilonu , phi        , varphi
 , phiu     , chi        , psi
 , psiu     , omega      , omegau
   -- ** Other symbols
 , to , mapsto
 , forall , exists
 , dagger, ddagger
   -- * Fonts
 , mathdefault
 , mathbf
 , mathrm
 , mathcal
 , mathsf
 , mathtt
 , mathit
   -- * Matrices
 , pmatrix  , bmatrix
 , b2matrix , vmatrix
 , v2matrix
   ) where

import Text.LaTeX.Base
import Text.LaTeX.Base.Syntax
import Text.LaTeX.Base.Render(render)
import Text.LaTeX.Base.Class
<<<<<<< HEAD
import Text.LaTeX.Base.Commands (raw,between,label,lnbk,(&))
import Text.LaTeX.Base.Types

import Data.List
=======
-- Matrices
import Data.Matrix
>>>>>>> 7c338bd2

-- | AMSMath package.
-- Example:
--
-- > usepackage [] amsmath
amsmath :: PackageName
amsmath = "amsmath"

-- | Inline mathematical expressions.
math :: LaTeXC l => l -> l
math = liftL $ TeXMath Dollar

-- | Displayed mathematical expressions, i.e. in a seperate line / block.
mathDisplay :: LaTeXC l => l -> l
mathDisplay = liftL $ TeXMath Square

-------------------------------------------------------
-- Numeric instances for LaTeX and LaTeXT --
-------------------------------------------------------

----------- LaTeX instances

-- | Careful! Method 'signum' is undefined. Don't use it!
instance Num LaTeX where
 (+) = TeXOp "+"
 (-) = TeXOp "-"
 (*) = (<>)
 negate = (TeXEmpty -)
 fromInteger = rendertex
 abs = autoBrackets "|" "|"
 -- Non-defined methods
 signum _ = error "Cannot use \"signum\" Num method with a LaTeX value."

-- | Division uses the LaTeX 'frac' command.
instance Fractional LaTeX where
 (/) = frac
 fromRational = rendertex . (fromRational :: Rational -> Double)

-- | Undefined methods: 'asinh', 'atanh' and 'acosh'.
instance Floating LaTeX where
 pi = pi_
 exp = (texp <>)
 sqrt = tsqrt Nothing
 log = (tlog <>)
 (**) = (^:)
 logBase b x = (tlog !: b) <> x
 sin = (tsin <>)
 tan = (ttan <>)
 cos = (tcos <>)
 asin = (arcsin <>)
 atan = (arctan <>)
 acos = (arccos <>)
 sinh = (tsinh <>)
 tanh = (ttanh <>)
 cosh = (tcosh <>)
 -- Non-defined methods
 asinh = error "Function 'asinh' is not defined in AMSMath!"
 atanh = error "Function 'atabh' is not defined in AMSMath!"
 acosh = error "Function 'acosh' is not defined in AMSMath!"

----------- LaTeXT instances

-- | Warning: this instance only exists for the 'Num' instance.
instance Monad m => Eq (LaTeXT m a) where
 _ == _ = error "Cannot use \"(==)\" Eq method with a LaTeXT value."

-- | Warning: this instance only exists for the 'Num' instance.
instance Monad m => Show (LaTeXT m a) where
 show _ = error "Cannot use \"show\" Show method with a LaTeXT value."

-- | Careful! Method 'signum' is undefined. Don't use it!
instance Monad m => Num (LaTeXT m a) where
 (+) = liftOp (+)
 (-) = liftOp (-)
 (*) = (>>)
 negate = liftFun negate
 fromInteger = fromLaTeX . fromInteger
 abs = liftFun abs
 -- Non-defined methods
 signum _ = error "Cannot use \"signum\" Num method with a LaTeXT value."

-- | Division uses the LaTeX 'frac' command.
instance Monad m => Fractional (LaTeXT m a) where
 (/) = liftOp (/)
 fromRational = fromLaTeX . fromRational

-- | Undefined methods: 'asinh', 'atanh' and 'acosh'.
instance Monad m => Floating (LaTeXT m a) where
 pi = pi_
 exp = liftFun exp
 sqrt = liftFun sqrt
 log = liftFun log
 (**) = liftOp (**)
 logBase = liftOp logBase
 sin = liftFun sin
 tan = liftFun tan
 cos = liftFun cos
 asin = liftFun asin
 atan = liftFun atan
 acos = liftFun acos
 sinh = liftFun sinh
 tanh = liftFun tanh
 cosh = liftFun cosh
 -- Non-defined methods
 asinh = error "Function 'asinh' is not defined in AMSMath!"
 atanh = error "Function 'atabh' is not defined in AMSMath!"
 acosh = error "Function 'acosh' is not defined in AMSMath!"

-- | A reference to a numbered equation. Use with a 'label' defined in the
-- scope of the equation refered to.
eqref :: LaTeXC l => l -> l
eqref = liftL $ \l -> TeXComm "eqref" [FixArg . TeXRaw $ render l]

-- | Prevent an equation from being numbered, where the environment would by default do that.
nonumber :: LaTeXC l => l
nonumber = comm0 "nonumber"

-- | A numbered mathematical equation (or otherwise math expression).
equation :: LaTeXC l => l -> l
equation = liftL $ TeXEnv "equation" []

-- | The unnumbered variant of 'equation'.
equation_ :: LaTeXC l => l -> l
equation_ = liftL $ TeXEnv "equation*" []

-- | An array of aligned equations. Use '&' to specify the points that should
-- horizontally match. Each equation is numbered, unless prevented by 'nonumber'.
align :: LaTeXC l => [l] -> l
align = liftL(TeXEnv "align" []) . mconcat . intersperse lnbk 

-- | The unnumbered variant of 'align'.
align_ :: LaTeXC l => [l] -> l
align_ = liftL(TeXEnv "align*" []) . mconcat . intersperse lnbk 

-------------------------------------
------- Symbols and utilities -------

-- | Surround a LaTeX math expression by parentheses whose height
-- automatically matches the expression's. Translates to @\\left(...\\right)@.
autoParens :: LaTeXC l => l -> l
autoParens x = comm0 "left(" <> x <> comm0 "right)"

-- | Like 'autoParens', but with square brackets. Equivalent to @'autoBrackets'\"[\"\"]\"@.
autoSquareBrackets :: LaTeXC l => l -> l
autoSquareBrackets x = comm0 "left[" <> x <> comm0 "right]"

-- | Like 'autoParens', but with curly brackets.
autoBraces :: LaTeXC l => l -> l
autoBraces x = comm0 "left"<>"{" <> x <> comm0 "right"<>"}"

-- | Like 'autoParens', but with angle brackets 〈 ... 〉. Equivalent to @'autoBrackets' 'langle' 'rangle'@.
autoAngleBrackets :: LaTeXC l => l -> l
autoAngleBrackets x = comm0 "left"<>langle <> x <> comm0 "right"<>rangle

-- | Use custom LaTeX expressions as auto-scaled delimiters to surround math.
-- Suitable delimiters include |...| (absolute value), ‖...‖ (norm,
-- 'dblPipe'), ⌊...⌋ (round-off Gauss brackets, 'lfloor' / 'rfloor') etc..
autoBrackets :: LaTeXC l => LaTeX -> LaTeX -> l -> l
autoBrackets lBrack rBrack x
  = comm0 "left" <> braces (fromLaTeX lBrack) <> x <> comm0 "right" <> braces (fromLaTeX rBrack)

-- | Left angle bracket, 〈.
langle :: LaTeXC l => l
langle = comm0 "langle"

-- | Right angle bracket, 〉.
rangle :: LaTeXC l => l
rangle = comm0 "rangle"

-- | Left floor, ⌊.
lfloor :: LaTeXC l => l
lfloor = comm0 "lfloor"

-- | Right floor, ⌋.
rfloor :: LaTeXC l => l
rfloor = comm0 "rfloor"

-- | Left ceiling, ⌈.
lceil :: LaTeXC l => l
lceil = comm0 "lceil"

-- | Right ceiling, ⌉.
rceil :: LaTeXC l => l
rceil = comm0 "rceil"

-- | Double vertical line, used as delimiter for norms (‖ ... ‖).
dblPipe :: LaTeXC l => l
dblPipe = comm0 "|"

-- | Superscript.
(^:) :: LaTeXC l => l -> l -> l
x ^: y = x <> raw "^"  <> braces y

-- | Subscript.
(!:) :: LaTeXC l => l -> l -> l
x !: y = x <> raw "_" <> braces y

---- Function symbols

-- | Sine function symbol.
tsin :: LaTeXC l => l
tsin = comm0 "sin"

-- | Arcsine function symbol.
arcsin :: LaTeXC l => l
arcsin = comm0 "arcsin"

-- | Cosine function symbol.
tcos :: LaTeXC l => l
tcos = comm0 "cos"

-- | Arccosine function symbol.
arccos :: LaTeXC l => l
arccos = comm0 "arccos"

-- | Tangent function symbol.
ttan :: LaTeXC l => l
ttan = comm0 "tan"

-- | Arctangent function symbol.
arctan :: LaTeXC l => l
arctan = comm0 "arctan"

-- | Cotangent function symbol.
cot :: LaTeXC l => l
cot = comm0 "cot"

-- | Arccotangent function symbol.
arccot :: LaTeXC l => l
arccot = comm0 "arccot"

-- | Hyperbolic sine function symbol.
tsinh :: LaTeXC l => l
tsinh = comm0 "sinh"

-- | Hyperbolic cosine function symbol.
tcosh :: LaTeXC l => l
tcosh = comm0 "cosh"

-- | Hyperbolic tangent function symbol.
ttanh :: LaTeXC l => l
ttanh = comm0 "tanh"

-- | Hyperbolic cotangent function symbol.
coth :: LaTeXC l => l
coth = comm0 "coth"

-- | Secant function symbol.
sec :: LaTeXC l => l
sec = comm0 "sec"

-- | Cosecant function symbol.
csc :: LaTeXC l => l
csc = comm0 "csc"

-- | Exponential function symbol.
texp :: LaTeXC l => l
texp = comm0 "exp"

-- | Logarithm function symbol.
tlog :: LaTeXC l => l
tlog = comm0 "log"

-- | Natural logarithm symbol.
ln :: LaTeXC l => l
ln = comm0 "ln"

-- | Root notation. Use @tsqrt (Just n) x@ for the @n@th root of @x@.
--   When 'Nothing' is supplied, the function will output a square root.
tsqrt :: LaTeXC l => Maybe l -> l -> l
tsqrt Nothing  = liftL $ \x -> TeXComm "sqrt" [FixArg x]
tsqrt (Just n) = liftL2 (\n x -> TeXComm "sqrt" [OptArg n, FixArg x]) n

---- Operator symbols

-- | Negative form of an operator.
notop :: LaTeXC l =>
         (l -> l -> l)
      ->  l -> l -> l
notop op =
 \l1 l2 ->
   (l1 <> commS "not") `op` l2


-- | Plus-or-minus operator (±).
pm :: LaTeXC l => l -> l -> l
pm  = between $ comm0 "pm"

-- | Minus-or-plus operator (∓).
mp :: LaTeXC l => l -> l -> l
mp  = between $ comm0 "mp"

-- | Centered-dot operator (⋅).
cdot :: LaTeXC l => l -> l -> l
cdot  = between $ comm0 "cdot"

-- | \"x-cross\" multiplication operator (×).
times :: LaTeXC l => l -> l -> l
times = between $ comm0 "times"

-- | Division operator (.
div_ :: LaTeXC l => l -> l -> l
div_  = between $ comm0 "div"

-- | Fraction operator.
frac :: LaTeXC l => l -> l -> l
frac = liftL2 $ \p q -> TeXComm "frac" [FixArg p, FixArg q]

infixl 7 *:

-- | Asterisk operator (*).
--
-- > infixl 7 *:
(*:) :: LaTeXC l => l -> l -> l
(*:) = between $ comm0 "ast"

-- | Star operator (★).
star :: LaTeXC l => l -> l -> l
star  = between $ comm0 "star"

-- | Ring operator (∘).
circ :: LaTeXC l => l -> l -> l
circ  = between $ comm0 "circ"

-- | Bullet operator (∙).
bullet :: LaTeXC l => l -> l -> l
bullet  = between $ comm0 "bullet"

infixr 4 =: , /=:

-- | Equal.
--
-- > infixr 4 =:
(=:) :: LaTeXC l => l -> l -> l
(=:)  = liftL2 $ TeXOp "="

-- | Not equal (≠).
--
-- > infixr 4 /=:
(/=:) :: LaTeXC l => l -> l -> l
(/=:) = notop (=:)

-- | Greater.
(>:) :: LaTeXC l => l -> l -> l
(>:) = liftL2 $ TeXOp ">"

-- | Greater or equal (≥).
(>=:) :: LaTeXC l => l -> l -> l
(>=:) = between $ comm0 "geq"

-- | Lesser.
(<:) :: LaTeXC l => l -> l -> l
(<:) = liftL2 $ TeXOp "<"

-- | Lesser or equal (≤).
(<=:) :: LaTeXC l => l -> l -> l
(<=:) = between $ comm0 "leq"

-- | Much less (≪).
ll :: LaTeXC l => l -> l -> l
ll = between $ comm0 "ll"

-- | Much greater (≫).
gg :: LaTeXC l => l -> l -> l
gg = between $ comm0 "gg"

-- | Proportional-to (∝).
propto :: LaTeXC l => l -> l -> l
propto  = between $ comm0 "propto"

-- | Identical \/ defined-as \/ equivalent (≡).
equiv :: LaTeXC l => l -> l -> l
equiv  = between $ comm0 "equiv"


-- | Element-of (∈).
in_ :: LaTeXC l => l -> l -> l
in_ = between $ comm0 "in"

-- | Mirrored element-of (∋).
ni :: LaTeXC l => l -> l -> l
ni  = between $ comm0 "ni"

-- | Not element of (∉).
notin :: LaTeXC l => l -> l -> l
notin = between $ comm0 "notin"

-- | Subset-of (⊂).
subset :: LaTeXC l => l -> l -> l
subset  = between $ comm0 "subset"

-- | Superset-of (⊃).
supset :: LaTeXC l => l -> l -> l
supset  = between $ comm0 "supset"

-- | Set intersection (∩).
cap :: LaTeXC l => l -> l -> l
cap  = between $ comm0 "cap"

-- | Set union (∪).
cup :: LaTeXC l => l -> l -> l
cup  = between $ comm0 "cup"

-- | Set minus (∖).
setminus :: LaTeXC l => l -> l -> l
setminus  = between $ comm0 "setminus"


-- | Angle pointing downwards (∨).
vee :: LaTeXC l => l -> l -> l
vee  = between $ comm0 "vee"

-- | Angle pointing upwards (∧).
wedge :: LaTeXC l => l -> l -> l
wedge  = between $ comm0 "wedge"


-- | Circled plus operator (⊕).
oplus :: LaTeXC l => l -> l -> l
oplus  = between $ comm0 "oplus"

-- | Circled minus operator (⊖).
ominus :: LaTeXC l => l -> l -> l
ominus  = between $ comm0 "ominus"

-- | Circled multiplication cross (⊗).
otimes :: LaTeXC l => l -> l -> l
otimes  = between $ comm0 "otimes"

-- | Circled slash (⊘).
oslash :: LaTeXC l => l -> l -> l
oslash  = between $ comm0 "oslash"

-- | Circled dot operator (⊙).
odot :: LaTeXC l => l -> l -> l
odot  = between $ comm0 "odot"




---- Greek alphabet

-- | /α/ symbol.
alpha :: LaTeXC l => l
alpha = comm0 "alpha"

-- | /β/ symbol.
beta :: LaTeXC l => l
beta = comm0 "beta"

-- | /γ/ symbol.
gamma :: LaTeXC l => l
gamma = comm0 "gamma"

-- | Γ symbol.
gammau :: LaTeXC l => l
gammau = comm0 "Gamma"

-- | /δ/ symbol.
delta :: LaTeXC l => l
delta = comm0 "delta"

-- | Δ symbol.
deltau :: LaTeXC l => l
deltau = comm0 "Delta"

-- | /ϵ/ symbol.
epsilon :: LaTeXC l => l
epsilon = comm0 "epsilon"

-- | /ε/ symbol.
varepsilon :: LaTeXC l => l
varepsilon = comm0 "varepsilon"

-- | /ζ/ symbol.
zeta :: LaTeXC l => l
zeta = comm0 "zeta"

-- | /η/ symbol.
eta :: LaTeXC l => l
eta = comm0 "eta"

-- | /θ/ symbol.
theta :: LaTeXC l => l
theta = comm0 "theta"

-- | /ϑ/ symbol.
vartheta :: LaTeXC l => l
vartheta = comm0 "vartheta"

-- | Θ symbol.
thetau :: LaTeXC l => l
thetau = comm0 "thetau"

-- | /ι/ symbol.
iota :: LaTeXC l => l
iota = comm0 "iota"

-- | /κ/ symbol.
kappa :: LaTeXC l => l
kappa = comm0 "kappa"

-- | /λ/ symbol.
lambda :: LaTeXC l => l
lambda = comm0 "lambda"

-- | Λ symbol.
lambdau :: LaTeXC l => l
lambdau = comm0 "Lambda"

-- | /μ/ symbol.
mu :: LaTeXC l => l
mu = comm0 "mu"

-- | /ν/ symbol.
nu :: LaTeXC l => l
nu = comm0 "nu"

-- | /ξ/ symbol.
xi :: LaTeXC l => l
xi = comm0 "xi"

-- | Ξ symbol.
xiu :: LaTeXC l => l
xiu = comm0 "Xi"

-- | /π/ symbol.
pi_ :: LaTeXC l => l
pi_ = comm0 "pi"

-- | /ϖ/ symbol.
varpi :: LaTeXC l => l
varpi = comm0 "varpi"

-- | Π symbol.
piu :: LaTeXC l => l
piu = comm0 "Pi"

-- | /ρ/ symbol.
rho :: LaTeXC l => l
rho = comm0 "rho"

-- | /ϱ/ symbol.
varrho :: LaTeXC l => l
varrho = comm0 "varrho"

-- | /σ/ symbol.
sigma :: LaTeXC l => l
sigma = comm0 "sigma"

-- | /ς/ symbol.
varsigma :: LaTeXC l => l
varsigma = comm0 "varsigma"

-- | Σ symbol.
sigmau :: LaTeXC l => l
sigmau = comm0 "Sigma"

-- | /τ/ symbol.
tau :: LaTeXC l => l
tau = comm0 "tau"

-- | /υ/ symbol.
upsilon :: LaTeXC l => l
upsilon = comm0 "upsilon"

-- | Υ symbol.
upsilonu :: LaTeXC l => l
upsilonu = comm0 "Upsilon"

-- | /ϕ/ symbol.
phi :: LaTeXC l => l
phi = comm0 "phi"

-- | /φ/ symbol.
varphi :: LaTeXC l => l
varphi = comm0 "varphi"

-- | Φ symbol.
phiu :: LaTeXC l => l
phiu = comm0 "Phi"

-- | /χ/ symbol.
chi :: LaTeXC l => l
chi = comm0 "chi"

-- | /ψ/ symbol.
psi :: LaTeXC l => l
psi = comm0 "psi"

-- | Ψ symbol.
psiu :: LaTeXC l => l
psiu = comm0 "Psi"

-- | /ω/ symbol.
omega :: LaTeXC l => l
omega = comm0 "omega"

-- | Ω symbol.
omegau :: LaTeXC l => l
omegau = comm0 "Omega"

---- Other symbols

-- | A right-arrow, →.
to :: LaTeXC l => l
to = comm0 "to"

-- | A right-arrow for function definitions, ↦.
mapsto :: LaTeXC l => l
mapsto = comm0 "mapsto"

-- | /For all/ symbol, ∀.
forall :: LaTeXC l => l
forall = comm0 "forall"

-- | /Exists/ symbol, ∃.
exists :: LaTeXC l => l
exists = comm0 "exists"

-- | Dagger symbol, †.
dagger :: LaTeXC l => l
dagger = comm0 "dagger"

-- | Double dagger symbol, ‡.
ddagger :: LaTeXC l => l
ddagger = comm0 "ddagger"

-------------------------------------
------------ Math Fonts -------------

-- | Default math symbol font.
mathdefault :: LaTeXC l => l -> l
mathdefault = liftL $ \l -> TeXComm "mathdefault" [FixArg l]

-- | Bold face.
mathbf :: LaTeXC l => l -> l
mathbf = liftL $ \l -> TeXComm "mathbf" [FixArg l]

-- | Roman, i.e. not-italic math.
mathrm :: LaTeXC l => l -> l
mathrm = liftL $ \l -> TeXComm "mathrm" [FixArg l]

-- | Calligraphic math symbols.
mathcal :: LaTeXC l => l -> l
mathcal = liftL $ \l -> TeXComm "mathcal" [FixArg l]

-- | Sans-serif math.
mathsf :: LaTeXC l => l -> l
mathsf = liftL $ \l -> TeXComm "mathsf" [FixArg l]

-- | Typewriter font.
mathtt :: LaTeXC l => l -> l
mathtt = liftL $ \l -> TeXComm "mathtt" [FixArg l]

-- | Italic math. Uses the same glyphs as 'mathdefault', but with spacings
--   intended for multi-character symbols rather than juxtaposition of single-character symbols.
mathit :: LaTeXC l => l -> l
mathit = liftL $ \l -> TeXComm "mathit" [FixArg l]

-------------------------------------
------------- Matrices --------------

matrix2tex :: Render a => Matrix a -> LaTeX
matrix2tex m = mconcat
 [ foldr1 (&) [ rendertex $ m ! (i,j)
     | j <- [1 .. ncols m]
     ] <> lnbk
     | i <- [1 .. nrows m]
   ]

-- | LaTeX rendering of a matrix using @pmatrix@.Optional argument sets the alignment
--   of the cells. Default (providing 'Nothing') is centered.
--
-- > ( M )
--
pmatrix :: (Render a, LaTeXC l) => Maybe HPos -> Matrix a -> l
pmatrix Nothing  = fromLaTeX . TeXEnv "pmatrix"  []                     . matrix2tex
pmatrix (Just p) = fromLaTeX . TeXEnv "pmatrix*" [OptArg $ rendertex p] . matrix2tex

-- | LaTeX rendering of a matrix using @bmatrix@. Optional argument sets the alignment
--   of the cells. Default (providing 'Nothing') is centered.
--
-- > [ M ]
--
bmatrix :: (Render a, LaTeXC l) => Maybe HPos -> Matrix a -> l
bmatrix Nothing  = fromLaTeX . TeXEnv "bmatrix"  []                     . matrix2tex
bmatrix (Just p) = fromLaTeX . TeXEnv "bmatrix*" [OptArg $ rendertex p] . matrix2tex

-- | LaTeX rendering of a matrix using @Bmatrix@. Optional argument sets the alignment
--   of the cells. Default (providing 'Nothing') is centered.
--
-- > { M }
--
b2matrix :: (Render a, LaTeXC l) => Maybe HPos -> Matrix a -> l
b2matrix Nothing  = fromLaTeX . TeXEnv "Bmatrix"  []                     . matrix2tex
b2matrix (Just p) = fromLaTeX . TeXEnv "Bmatrix*" [OptArg $ rendertex p] . matrix2tex

-- | LaTeX rendering of a matrix using @vmatrix@. Optional argument sets the alignment
--   of the cells. Default (providing 'Nothing') is centered.
--
-- > | M |
--
vmatrix :: (Render a, LaTeXC l) => Maybe HPos -> Matrix a -> l
vmatrix Nothing  = fromLaTeX . TeXEnv "vmatrix"  []                     . matrix2tex
vmatrix (Just p) = fromLaTeX . TeXEnv "vmatrix*" [OptArg $ rendertex p] . matrix2tex

-- | LaTeX rendering of a matrix using @Vmatrix@. Optional argument sets the alignment
--   of the cells. Default (providing 'Nothing') is centered.
--
-- > || M ||
--
v2matrix :: (Render a, LaTeXC l) => Maybe HPos -> Matrix a -> l
v2matrix Nothing  = fromLaTeX . TeXEnv "Vmatrix"  []                     . matrix2tex
v2matrix (Just p) = fromLaTeX . TeXEnv "Vmatrix*" [OptArg $ rendertex p] . matrix2tex<|MERGE_RESOLUTION|>--- conflicted
+++ resolved
@@ -103,15 +103,13 @@
 import Text.LaTeX.Base.Syntax
 import Text.LaTeX.Base.Render(render)
 import Text.LaTeX.Base.Class
-<<<<<<< HEAD
 import Text.LaTeX.Base.Commands (raw,between,label,lnbk,(&))
 import Text.LaTeX.Base.Types
 
 import Data.List
-=======
+
 -- Matrices
 import Data.Matrix
->>>>>>> 7c338bd2
 
 -- | AMSMath package.
 -- Example:
@@ -412,7 +410,7 @@
 times :: LaTeXC l => l -> l -> l
 times = between $ comm0 "times"
 
--- | Division operator (.
+-- | Division operator.
 div_ :: LaTeXC l => l -> l -> l
 div_  = between $ comm0 "div"
 
